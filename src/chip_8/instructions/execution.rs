//! A module set aside for containing all of the methods on [`Chip8`] that emulate
//! the execution of each instruction.

use crate::{chip_8::Chip8Error, Chip8, HEIGHT, WIDTH};

impl Chip8 {
    pub fn instruction_clear(&mut self) {
        self.screen.clear();
    }

    pub fn instruction_return(&mut self) -> Result<(), Chip8Error> {
        self.program_counter = self.pop()?;
        Ok(())
    }

    pub fn instruction_jump(&mut self, nnn: u16) {
        self.program_counter = nnn;
    }

    pub fn instruction_call(&mut self, nnn: u16) -> Result<(), Chip8Error> {
        self.push(self.program_counter)?;
        self.program_counter = nnn;
        Ok(())
    }

    pub fn instruction_skip_if_register_equals(&mut self, vx: u8, nn: u8) {
        if self.registers[vx as usize] == nn {
            self.program_counter += 2;
        }
    }

    pub fn instruction_skip_if_register_not_equals(&mut self, vx: u8, nn: u8) {
        if self.registers[vx as usize] != nn {
            self.program_counter += 2;
        }
    }

    pub fn instruction_skip_if_register_vx_equals_vy(&mut self, vx: u8, vy: u8) {
        if self.registers[vx as usize] == self.registers[vy as usize] {
            self.program_counter += 2;
        }
    }

    pub fn instruction_set_immediate(&mut self, vx: u8, nn: u8) {
        self.registers[vx as usize] = nn;
    }

    pub fn instruction_add_immediate(&mut self, vx: u8, nn: u8) {
        let wrapped_sum = self.registers[vx as usize].wrapping_add(nn);

        let overflow_ocurred = self.registers[vx as usize]
            .checked_add(nn)
            .is_none();

        self.registers[vx as usize] = wrapped_sum;
        self.registers[0xF] = overflow_ocurred as u8;
    }

    pub fn instruction_copy(&mut self, vx: u8, vy: u8) {
        self.registers[vx as usize] = self.registers[vy as usize]
    }

    pub fn instruction_bitwise_or(&mut self, vx: u8, vy: u8) {
        self.registers[vx as usize] |= self.registers[vy as usize]
    }

    pub fn instruction_bitwise_and(&mut self, vx: u8, vy: u8) {
        self.registers[vx as usize] &= self.registers[vy as usize]
    }

    pub fn instruction_bitwise_xor(&mut self, vx: u8, vy: u8) {
        self.registers[vx as usize] ^= self.registers[vy as usize]
    }

    pub fn instruction_add(&mut self, vx: u8, vy: u8) {
        let wrapped_sum = self.registers[vx as usize].wrapping_add(self.registers[vy as usize]);

        let overflow_ocurred = self.registers[vx as usize]
            .checked_add(self.registers[vy as usize])
            .is_none();

        self.registers[vx as usize] = wrapped_sum;
        self.registers[0xF] = overflow_ocurred as u8;
    }

    pub fn instruction_subtract(&mut self, vx: u8, vy: u8) {
        let wrapped_sum = self.registers[vx as usize].wrapping_sub(self.registers[vy as usize]);

        let underflow_occurred = self.registers[vx as usize]
            .checked_sub(self.registers[vy as usize])
            .is_none();

        self.registers[vx as usize] = wrapped_sum;
        self.registers[0xF] = underflow_occurred as u8;
    }

    pub fn instruction_right_shift(&mut self, vx: u8) {
        let least_significant = self.registers[vx as usize] & 0b0000_0001;
        self.registers[0xF] = least_significant;
        self.registers[vx as usize] >>= 1;
    }

    pub fn instruction_set_vx_to_vy_minus_vx(&mut self, vx: u8, vy: u8) {
        let wrapped_sum = self.registers[vy as usize].wrapping_sub(self.registers[vx as usize]);

        let underflow_occured = self.registers[vy as usize]
            .checked_sub(self.registers[vx as usize])
            .is_none();

        self.registers[vx as usize] = wrapped_sum;
        self.registers[0xF] = underflow_occured as u8;
    }

    pub fn instruction_left_shift(&mut self, vx: u8) {
        let most_significant = self.registers[vx as usize] & 0b1000_0000;
        self.registers[0xF] = most_significant;
        self.registers[vx as usize] <<= 1;
    }

    pub fn instruction_skip_if_register_vx_not_equals_vy(&mut self, vx: u8, vy: u8) {
<<<<<<< HEAD
        if self.registers[vx as usize] != self.registers[vx as usize] {
=======
        if self.registers[vx as usize] != self.registers[vy as usize] {
>>>>>>> 50f3bbc9
            self.program_counter += 2;
        }
    }

    pub fn instruction_set_index_register(&mut self, nnn: u16) {
        self.index_register = nnn;
    }
    pub fn instruction_jump_with_pc_offset(&mut self, nnn: u16) {
        self.program_counter = self.registers[0x0 as usize] as u16 + nnn;
    }
    pub fn instruction_random(&mut self, vx: u8, nn: u8) {
        self.registers[vx as usize] =
            rand::Rng::gen_range(&mut rand::thread_rng(), 0..255) & self.registers[nn as usize]
    }

    pub fn instruction_draw(&mut self, vx: u8, vy: u8, n: u8) {
        // Initialize VF
        self.registers[0xF] = 0;

        let mut x = self.registers[vx as usize] % WIDTH as u8;
        let mut y = self.registers[vy as usize] % HEIGHT as u8;

        for row in 0..n {
            let sprite_byte = self
                .memory
                .byte(self.index_register as usize + row as usize);

            // We iterate through the bits in the byte from left to right,
            // where each corresponds with an x value.
            for shift in (0..=7).rev() {
                let needs_invert = ((sprite_byte >> shift) & 0b0000_0001) == 1;

                // If we have a bit at this position, flip
                // the corresponding pixel. If we turned this
                // pixel off (and it used to be on), then
                // set VF to 1.
                if needs_invert {
                    let new_state = self.screen.invert(x, y);

                    if !new_state {
                        self.registers[0xF] = 1;
                    }
                }

                // Increment x
                x += 1;

                // End early if we are at the end of the screen.
                if x == WIDTH as u8 {
                    break;
                }
            }

            // Reset x to original value
            x = self.registers[vx as usize] % WIDTH as u8;

            // Increment y for every row
            y += 1;

            // End early if we are at the bottom of the screen.
            if y == HEIGHT as u8 {
                break;
            }
        }
    }

    pub fn instruction_skip_if_key_pressed(&mut self, vx: u8, keycode: Option<u8>) {
        if let Some(keycode) = keycode {
            if keycode == self.registers[vx as usize] {
                self.program_counter += 2;
            }
        }
    }

    pub fn instruction_skip_if_key_not_pressed(&mut self, vx: u8, keycode: Option<u8>) {
        if let Some(keycode) = keycode {
            if keycode != self.registers[vx as usize] {
                return;
            }
        }

        self.program_counter += 2;
    }

    pub fn instruction_set_vx_to_delay_timer(&mut self, vx: u8) {
        self.registers[vx as usize] = self.sound_timer.0
    }

    pub fn instruction_await_key_input(&mut self, vx: u8, keycode: Option<u8>) {
        if keycode.is_none() {
            self.program_counter -= 2;
            return;
        }

        self.registers[vx as usize] = keycode.unwrap();
    }

    pub fn instruction_set_delay_timer(&mut self, vx: u8) {
        self.delay_timer.0 = self.registers[vx as usize]
    }

    pub fn instruction_set_sound_timer(&mut self, vx: u8) {
        self.sound_timer.0 = self.registers[vx as usize]
    }

    pub fn instruction_add_to_index(&mut self, vx: u8) {
        //Says to ignore overflow and not set the VF register
        self.index_register += self.registers[vx as usize] as u16
    }

    pub fn instruction_set_index_to_font_character(&mut self, vx: u8) {
        self.index_register = self.registers[vx as usize] as u16
    }

    pub fn instruction_set_index_to_binary_coded_vx(&mut self, vx: u8) {
        self.memory.set_byte(
            { self.index_register } as usize,
            self.registers[vx as usize] / 100,
        );
        self.memory.set_byte(
            { self.index_register + 1 } as usize,
            { self.registers[vx as usize] / 10 } % 10,
        );
        self.memory.set_byte({ self.index_register + 2 } as usize, {
            self.registers[vx as usize] % 10
        });
    }

    pub fn instruction_dump_registers(&mut self, vx: u8) {
        for i in 0x0..=0xF {
            self.memory.set_byte(
                { self.index_register + i } as usize,
                self.registers[i as usize],
            );
        }
    }

    pub fn instruction_load_registers(&mut self, vx: u8) {
        for i in 0x0..=0xF {
<<<<<<< HEAD
            self.registers[i as usize] = self.memory.byte({self.index_register + i} as usize)
=======
            self.registers[i as usize] = self.memory.byte({ self.index_register + i } as usize)
>>>>>>> 50f3bbc9
        }
    }

    pub fn instruction_unknown(&mut self) {
        unimplemented!()
    }
}
#[cfg(test)]
mod test_super {
    use crate::chip_8;
    #[cfg(test)]
    fn test_instructions() {
        let mut chip8 = super::Chip8::new();
        chip8.initialize().unwrap();
        chip8.load_program(include_bytes!("/home/adi/code/chip-8-emulator/roms/test_opcode.ch8").to_vec()).unwrap();
        chip8.cycle().unwrap();
        println!("{}",chip8.fetch())
    }
}<|MERGE_RESOLUTION|>--- conflicted
+++ resolved
@@ -118,11 +118,7 @@
     }
 
     pub fn instruction_skip_if_register_vx_not_equals_vy(&mut self, vx: u8, vy: u8) {
-<<<<<<< HEAD
-        if self.registers[vx as usize] != self.registers[vx as usize] {
-=======
         if self.registers[vx as usize] != self.registers[vy as usize] {
->>>>>>> 50f3bbc9
             self.program_counter += 2;
         }
     }
@@ -262,11 +258,7 @@
 
     pub fn instruction_load_registers(&mut self, vx: u8) {
         for i in 0x0..=0xF {
-<<<<<<< HEAD
-            self.registers[i as usize] = self.memory.byte({self.index_register + i} as usize)
-=======
             self.registers[i as usize] = self.memory.byte({ self.index_register + i } as usize)
->>>>>>> 50f3bbc9
         }
     }
 
